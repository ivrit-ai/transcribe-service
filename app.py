--- conflicted
+++ resolved
@@ -13,11 +13,7 @@
 import threading
 import queue
 import logging
-<<<<<<< HEAD
 from datetime import datetime, timedelta
-=======
-from datetime import datetime
->>>>>>> af9961d7
 
 import faster_whisper
 import posthog
@@ -220,7 +216,6 @@
 
         queued, res = queue_job(job_id, session.get('user_email'), filename)
         if queued:
-<<<<<<< HEAD
             job_results[job_id] = {
                 'results': [],
                 'completion_time': None,
@@ -231,19 +226,10 @@
 
 @app.route("/job_status/<job_id>")
 def job_status(job_id):
-=======
-            job_results[job_id] = []
-
-    return res
-
-@app.route("/stream/<job_id>")
-def stream(job_id):
->>>>>>> af9961d7
     # Make sure the job has been queued
     if job_id not in job_results:
         return jsonify({"error": "Invalid job ID"}), 400
 
-<<<<<<< HEAD
     with lock:
         # Check if the job is in the queue
         queue_position = None
@@ -262,49 +248,6 @@
         # If job is in progress, return only the progress
         return jsonify({'progress': job_results[job_id]['progress']})
 
-=======
-    def generate():
-        # Wait in line until it is out of the queue
-        while True:
-            queue_position = None
-            with lock:
-                for idx, job_desc in enumerate(job_queue.queue):
-                    if job_desc.id == job_id:
-                        queue_position = idx + 1
-                        break
-
-            if queue_position:
-                yield f"data: {json.dumps({'queue_position': queue_position})}\n\n"
-            else:
-                break
-
-        # Stream results back from job_results
-        result_idx = 0
-        done = False
-        while not done:
-            time.sleep(1)
-
-            with lock:
-                job_result = job_results[job_id]
-
-            if len(job_result) <= result_idx:
-                continue
-
-            curr_result = job_result[result_idx]
-
-            done = curr_result["progress"] == 1.0
-
-            data = json.dumps(curr_result)
-            yield f"data: {data}\n\n"
-
-            result_idx += 1
-
-        with lock:
-            del job_results[job_id]
-
-    return Response(generate(), content_type="text/event-stream")
-
->>>>>>> af9961d7
 def cleanup_temp_file(job_id):
     if job_id in temp_files:
         temp_file_path = temp_files[job_id]
@@ -364,11 +307,7 @@
         del running_jobs[job_id]
         cleanup_temp_file(job_id)
 
-<<<<<<< HEAD
 def submit_next_task():
-=======
-def queue_heartbeat():
->>>>>>> af9961d7
     with lock:
         if len(running_jobs) < MAX_PARALLEL_JOBS and not job_queue.empty():
             job_desc = job_queue.get()
@@ -385,12 +324,9 @@
             if job_data['completion_time'] and (current_time - job_data['completion_time']) > timedelta(minutes=30):
                 jobs_to_delete.append(job_id)
 
-<<<<<<< HEAD
         for job_id in jobs_to_delete:
             del job_results[job_id]
 
-=======
->>>>>>> af9961d7
 def event_loop():
     while True:
         submit_next_task()
